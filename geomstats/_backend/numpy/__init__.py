"""Numpy based computation backend."""

<<<<<<< HEAD
import jax.numpy as np
from jax.numpy import (  # NOQA
=======
import autograd # NOQA
import autograd.numpy as np
from autograd.numpy import (  # NOQA
>>>>>>> fe0ca52f
    abs,
    all,
    allclose,
    amax,
    amin,
    any,
    arange,
    arccos,
    arccosh,
    arcsin,
    arctan2,
    arctanh,
    argmax,
    argmin,
    array,
    broadcast_arrays,
    ceil,
    clip,
    concatenate,
    cos,
    cosh,
    cross,
    cumprod,
    cumsum,
    diagonal,
    divide,
    dot,
    dtype,
    einsum,
    empty,
    empty_like,
    equal,
    exp,
    expand_dims,
    eye,
    flip,
    float32,
    float64,
    floor,
    greater,
    hsplit,
    hstack,
    int32,
    int64,
    isclose,
    isnan,
    less,
    less_equal,
    linspace,
    log,
    logical_and,
    logical_or,
    matmul,
    maximum,
    mean,
    meshgrid,
    mod,
    ones,
    ones_like,
    outer,
    power,
    repeat,
    reshape,
    shape,
    sign,
    sin,
    sinh,
    split,
    sqrt,
    squeeze,
    stack,
    std,
    sum,
    tan,
    tanh,
    tile,
    trace,
    transpose,
    triu_indices,
    tril_indices,
    searchsorted,
    tril,
    uint8,
    vstack,
    where,
    zeros,
    zeros_like
)
from jax.scipy.special import polygamma # NOQA
from scipy.sparse import coo_matrix

from . import linalg  # NOQA
from . import random  # NOQA
from .common import to_ndarray  # NOQA

DTYPES = {
    dtype('int32'): 0,
    dtype('int64'): 1,
    dtype('float32'): 2,
    dtype('float64'): 3}


def to_numpy(x):
    return x


def convert_to_wider_dtype(tensor_list):
    dtype_list = [DTYPES[x.dtype] for x in tensor_list]
    wider_dtype_index = max(dtype_list)

    wider_dtype = list(DTYPES.keys())[wider_dtype_index]

    tensor_list = [cast(x, dtype=wider_dtype) for x in tensor_list]
    return tensor_list


def flatten(x):
    return x.flatten()


def get_mask_i_float(i, n):
    """Create a 1D array of zeros with one element at one, with floating type.

    Parameters
    ----------
    i : int
        Index of the non-zero element.
    n: n
        Length of the created array.

    Returns
    -------
    mask_i_float : array-like, shape=[n,]
        1D array of zeros except at index i, where it is one
    """
    range_n = arange(n)
    i_float = cast(array([i]), int32)[0]
    mask_i = equal(range_n, i_float)
    mask_i_float = cast(mask_i, float32)
    return mask_i_float


def _is_boolean(x):
    if isinstance(x, bool):
        return True
    if isinstance(x, (tuple, list)):
        return _is_boolean(x[0])
    if isinstance(x, np.ndarray):
        return x.dtype == bool
    return False


def _is_iterable(x):
    if isinstance(x, (list, tuple)):
        return True
    if isinstance(x, np.ndarray):
        return ndim(x) > 0
    return False


def assignment(x, values, indices, axis=0):
    """Assign values at given indices of an array.

    Parameters
    ----------
    x: array-like, shape=[dim]
        Initial array.
    values: {float, list(float)}
        Value or list of values to be assigned.
    indices: {int, tuple, list(int), list(tuple)}
        Single int or tuple, or list of ints or tuples of indices where value
        is assigned.
        If the length of the tuples is shorter than ndim(x), values are
        assigned to each copy along axis.
    axis: int, optional
        Axis along which values are assigned, if vectorized.

    Returns
    -------
    x_new : array-like, shape=[dim]
        Copy of x with the values assigned at the given indices.

    Notes
    -----
    If a single value is provided, it is assigned at all the indices.
    If a list is given, it must have the same length as indices.
    """
    x_new = copy(x)

    use_vectorization = hasattr(indices, '__len__') and len(indices) < ndim(x)
    if _is_boolean(indices):
        x_new[indices] = values
        return x_new
    zip_indices = _is_iterable(indices) and _is_iterable(indices[0])
    len_indices = len(indices) if _is_iterable(indices) else 1
    if zip_indices:
        indices = tuple(zip(*indices))
    if not use_vectorization:
        if not zip_indices:
            len_indices = len(indices) if _is_iterable(indices) else 1
        len_values = len(values) if _is_iterable(values) else 1
        if len_values > 1 and len_values != len_indices:
            raise ValueError('Either one value or as many values as indices')
        x_new[indices] = values
    else:
        indices = tuple(
            list(indices[:axis]) + [slice(None)] + list(indices[axis:]))
        x_new[indices] = values
    return x_new


def assignment_by_sum(x, values, indices, axis=0):
    """Add values at given indices of an array.

    Parameters
    ----------
    x : array-like, shape=[dim]
        Initial array.
    values : {float, list(float)}
        Value or list of values to be assigned.
    indices : {int, tuple, list(int), list(tuple)}
        Single int or tuple, or list of ints or tuples of indices where value
        is assigned.
        If the length of the tuples is shorter than ndim(x), values are
        assigned to each copy along axis.
    axis: int, optional
        Axis along which values are assigned, if vectorized.

    Returns
    -------
    x_new : array-like, shape=[dim]
        Copy of x with the values assigned at the given indices.

    Notes
    -----
    If a single value is provided, it is assigned at all the indices.
    If a list is given, it must have the same length as indices.
    """
    x_new = copy(x)

    use_vectorization = hasattr(indices, '__len__') and len(indices) < ndim(x)
    if _is_boolean(indices):
        x_new[indices] += values
        return x_new
    zip_indices = _is_iterable(indices) and _is_iterable(indices[0])
    if zip_indices:
        indices = tuple(zip(*indices))
    if not use_vectorization:
        len_indices = len(indices) if _is_iterable(indices) else 1
        len_values = len(values) if _is_iterable(values) else 1
        if len_values > 1 and len_values != len_indices:
            raise ValueError('Either one value or as many values as indices')
        x_new[indices] += values
    else:
        indices = tuple(
            list(indices[:axis]) + [slice(None)] + list(indices[axis:]))
        x_new[indices] += values
    return x_new


def get_slice(x, indices):
    """Return a slice of an array, following Numpy's style.

    Parameters
    ----------
    x : array-like, shape=[dim]
        Initial array.
    indices : iterable(iterable(int))
        Indices which are kept along each axis, starting from 0.

    Returns
    -------
    slice : array-like
        Slice of x given by indices.

    Notes
    -----
    This follows Numpy's convention: indices are grouped by axis.

    Examples
    --------
    >>> a = np.array(range(30)).reshape(3,10)
    >>> get_slice(a, ((0, 2), (8, 9)))
    array([8, 29])
    """
    return x[indices]


def vectorize(x, pyfunc, multiple_args=False, signature=None, **kwargs):
    if multiple_args:
        return np.vectorize(pyfunc, signature=signature)(*x)
    return np.vectorize(pyfunc, signature=signature)(x)


def cast(x, dtype):
    return x.astype(dtype)


def set_diag(x, new_diag):
    """Set the diagonal along the last two axis.

    Parameters
    ----------
    x : array-like, shape=[dim]
        Initial array.
    new_diag : array-like, shape=[dim[-2]]
        Values to set on the diagonal.

    Returns
    -------
    None

    Notes
    -----
    This mimics tensorflow.linalg.set_diag(x, new_diag), when new_diag is a
    1-D array, but modifies x instead of creating a copy.
    """
    arr_shape = x.shape
    x[..., range(arr_shape[-2]), range(arr_shape[-1])] = new_diag


def ndim(x):
    return x.ndim


def copy(x):
    return x.copy()


def array_from_sparse(indices, data, target_shape):
    """Create an array of given shape, with values at specific indices.

    The rest of the array will be filled with zeros.

    Parameters
    ----------
    indices : iterable(tuple(int))
        Index of each element which will be assigned a specific value.
    data : iterable(scalar)
        Value associated at each index.
    target_shape : tuple(int)
        Shape of the output array.

    Returns
    -------
    a : array, shape=target_shape
        Array of zeros with specified values assigned to specified indices.
    """
    return array(
        coo_matrix((data, list(zip(*indices))), target_shape).todense())


def erf(x):
    cst_erf = 8.0 / (3.0 * np.pi) * (np.pi - 3.0) / (4.0 - np.pi)
    return \
        np.sign(x) * \
        np.sqrt(1 - np.exp(-x * x *
                           (4 / np.pi + cst_erf * x * x) /
                           (1 + cst_erf * x * x)))


def triu_to_vec(x, k=0):
    n = x.shape[-1]
    rows, cols = triu_indices(n, k=k)
    return x[..., rows, cols]<|MERGE_RESOLUTION|>--- conflicted
+++ resolved
@@ -1,13 +1,8 @@
 """Numpy based computation backend."""
 
-<<<<<<< HEAD
+import autograd # NOQA
 import jax.numpy as np
 from jax.numpy import (  # NOQA
-=======
-import autograd # NOQA
-import autograd.numpy as np
-from autograd.numpy import (  # NOQA
->>>>>>> fe0ca52f
     abs,
     all,
     allclose,
